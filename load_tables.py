--- conflicted
+++ resolved
@@ -325,7 +325,6 @@
     Base.metadata.create_all(bind=engine)
     print("Tables created successfully!")
     
-<<<<<<< HEAD
     # Define file list
     files = [
         "data/sample/listen_events_head.jsonl",
@@ -368,22 +367,4 @@
     print("Loading song-artist relationships...")
     load_song_artist_relationships(files)
 
-    print("\nData loading complete!")
-=======
-    # Load data in the correct order
-    print("Loading users and locations...")
-    load_users_and_locations("Zippotify_Datapipe/data/sample/listen_events_head.jsonl")
-    
-    print("Loading artists...")
-    load_artists("Zippotify_Datapipe/data/sample/listen_events_head.jsonl")
-    
-    print("Loading songs...")
-    load_songs("Zippotify_Datapipe/data/sample/listen_events_head.jsonl")
-    
-    print("Loading song-artist relationships...")
-    load_song_artist_relationships("Zippotify_Datapipe/data/sample/listen_events_head.jsonl")
-
-    print("Loading fact plays and time dimension...")
-    load_fact_plays("Zippotify_Datapipe/data/sample/listen_events_head.jsonl")
-    print("FactPlays and DimTime loaded!")
->>>>>>> 4ac7643d
+    print("\nData loading complete!")