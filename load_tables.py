import json
from sqlalchemy import create_engine, func
from sqlalchemy.orm import sessionmaker
from models import DimSong, DimUser, DimLocation, DimArtist, DimSongArtist, DimTime, FactPlays
from database import SessionLocal
from datetime import datetime, timezone

def count_unique_records_in_files(files, field_name):
    """Count unique records across all files for a given field"""
    unique_items = set()
    for file_path in files:
        try:
            with open(file_path, "r") as f:
                for line in f:
                    event = json.loads(line)
                    value = event.get(field_name)
                    if value:
                        unique_items.add(value)
        except FileNotFoundError:
            print(f"Warning: File {file_path} not found, skipping...")
            continue
    return len(unique_items)

def is_table_fully_loaded(table_class, files, field_name):
    """Check if a table is already fully loaded by comparing record counts"""
    session = SessionLocal()
    try:
        db_count = session.query(func.count(getattr(table_class, table_class.__table__.primary_key.columns.keys()[0]))).scalar()
        file_count = count_unique_records_in_files(files, field_name)
        
        print(f"  {table_class.__tablename__}: DB={db_count}, Files={file_count}")
        return db_count >= file_count and db_count > 0
    finally:
        session.close()

def load_users_and_locations(jsonl_path):
    session = SessionLocal()
    seen_users = set()
    seen_locations = {}

    with open(jsonl_path, "r") as f:
        for line in f:
            event = json.loads(line)
            # --- USERS ---
            user_id = event.get("userId")
            if user_id and user_id not in seen_users:
                user = DimUser(
                    user_id=user_id,
                    first_name=event.get("firstName"),
                    last_name=event.get("lastName"),
                    gender=event.get("gender"),
                    registration_ts=datetime.fromtimestamp(event["registration"]/1000, tz=timezone.utc) if event.get("registration") else None,
                    birthday=event.get("birth")
                )
                session.merge(user)
                seen_users.add(user_id)

            # --- LOCATIONS ---
            loc_key = (event.get("city"), event.get("state"), event.get("lat"), event.get("lon"))
            if all(loc_key) and loc_key not in seen_locations:
                location = DimLocation(
                    location_id=None,
                    city=event.get("city"),
                    state=event.get("state"),
                    latitude=event.get("lat"),
                    longitude=event.get("lon")
                )
                session.add(location)
                seen_locations[loc_key] = location

    session.commit()
    session.close()

def load_artists(jsonl_paths):
    """Load artists from multiple files at once to avoid duplicates"""
    session = SessionLocal()
    seen_artists = set(
        name for (name,) in session.query(DimArtist.artist_name).all()
    )

<<<<<<< HEAD
    for jsonl_path in jsonl_paths:
        print(f"Processing artists from {jsonl_path}...")
        try:
            with open(jsonl_path, "r") as f:
                for line in f:
                    event = json.loads(line)
                    artist_name = event.get("artist")
                    if artist_name and artist_name not in seen_artists:
                        # Truncate long artist names and add indicator
                        if len(artist_name) > 255:
                            print(f"Warning: Truncating long artist name: {artist_name[:100]}...")
                            artist_name = artist_name[:252] + "..."
                        
                        # Check again after truncation
                        if artist_name not in seen_artists:
                            artist = DimArtist(artist_name=artist_name)
                            session.add(artist)
                            seen_artists.add(artist_name)
        except FileNotFoundError:
            print(f"Warning: File {jsonl_path} not found, skipping...")
            continue
=======
    with open(jsonl_path, "r") as f:
        for line in f:
            event = json.loads(line)
            artist_name = event.get("artist")
            if artist_name:
                for single_artist in split_artists(artist_name):
                    if single_artist and single_artist not in seen_artists:
                        artist = DimArtist(
                            artist_name=single_artist
                        )
                        session.add(artist)
                        seen_artists.add(single_artist)
>>>>>>> 16cd6f72

    session.commit()
    session.close()

def load_songs(jsonl_paths):
    """Load songs from multiple files at once to avoid duplicates"""
    session = SessionLocal()
    seen_songs = set(
        title for (title,) in session.query(DimSong.song_title).all()
    )
    
    for jsonl_path in jsonl_paths:
        print(f"Processing songs from {jsonl_path}...")
        try:
            with open(jsonl_path, "r") as f:
                for line in f:
                    event = json.loads(line)
                    song_title = event.get("song")
                    if song_title and song_title not in seen_songs:
                        # Truncate long song titles
                        if len(song_title) > 255:
                            print(f"Warning: Truncating long song title: {song_title[:100]}...")
                            song_title = song_title[:252] + "..."
                        
                        if song_title not in seen_songs:
                            song = DimSong(song_title=song_title)
                            session.add(song)
                            seen_songs.add(song_title)
        except FileNotFoundError:
            print(f"Warning: File {jsonl_path} not found, skipping...")
            continue
    
    session.commit()
    session.close()

def is_known_duo_or_group(artist_name):
    """Check if the artist name is a known duo or group that shouldn't be split"""
    known_duos_and_groups = {
        "Big & Rich", "Simon & Garfunkel", "Hall & Oates", "Sonny & Cher",
        "Captain & Tennille", "Tears for Fears", "Salt-N-Pepa", "OutKast",
        "Black Eyed Peas", "Destiny's Child", "Lil' Jon & Ludacris",
        "Big Boi & Lil Jon", "Biz Markie & Slick Rick",
    }
    return artist_name in known_duos_and_groups

def split_artists(artist_name):
    """Split artist names while respecting known duos/groups"""
    if is_known_duo_or_group(artist_name):
        return [artist_name.strip()]

    # Handle parenthetical collaborations like "3T (Duet with Michael Jackson)"
    if " (duet with " in artist_name.lower() and ")" in artist_name:
        duet_start = artist_name.lower().find(" (duet with ")
        duet_end = artist_name.find(")", duet_start)
        if duet_end > duet_start:
            first_artist = artist_name[:duet_start].strip()
            second_artist = artist_name[duet_start + 12:duet_end].strip()
            return [first_artist, second_artist]

    # List of separators to split on (order matters)
    separators = [
<<<<<<< HEAD
        (' / ', ' / '), (' duet with ', ' duet with '), (' feat. ', ' feat. '),
        (' featuring ', ' featuring '), (' ft. ', ' ft. '), (' with ', ' with '),
        (' & ', ' & ')  # This should be last to handle known duos first
=======
        ' / ',
        ' duet with ',
        ' feat. ',
        ' featuring ',
        ' ft. ',
        ' with ',
        ' & ',  # This should be last to handle known duos first
>>>>>>> 16cd6f72
    ]

    # Split using all separators
    import re
    pattern = '|'.join(map(re.escape, separators))
    split_names = [name.strip() for name in re.split(pattern, artist_name) if name.strip()]

    return split_names if split_names else [artist_name.strip()]

def load_song_artist_relationships(jsonl_paths):
    session = SessionLocal()
    
    # Check if relationships are already loaded
    existing_count = session.query(func.count(DimSongArtist.song_id)).scalar()
    if existing_count > 0:
        print(f"Song-artist relationships already exist ({existing_count} records). Checking if complete...")
    
    # Load all songs and artists into memory for faster lookup
    print("Loading songs and artists into memory...")
    songs_dict = {song.song_title: song for song in session.query(DimSong).all()}
    artists_dict = {artist.artist_name: artist for artist in session.query(DimArtist).all()}
    
    relationships_added = 0
    relationships_skipped = 0
    existing_relationships = set()
    
    # Load existing relationships to avoid duplicates
    for rel in session.query(DimSongArtist).all():
        existing_relationships.add((rel.song_id, rel.artist_id))
    
    for jsonl_path in jsonl_paths:
        print(f"Processing relationships from {jsonl_path}...")
        try:
            with open(jsonl_path, "r") as f:
                for line in f:
                    event = json.loads(line)
                    song_title = event.get("song")
                    artist_name = event.get("artist")
                    
                    if song_title and artist_name:
                        # Get song from memory
                        song = songs_dict.get(song_title)
                        if not song:
                            continue
                        
                        # Split artist names
                        artist_names = split_artists(artist_name)
                        
                        # Insert relationships for each artist
                        for single_artist_name in artist_names:
                            if not single_artist_name:
                                continue
                                
                            artist = artists_dict.get(single_artist_name)
                            if artist:
                                relationship_key = (song.song_id, artist.artist_id)
                                if relationship_key not in existing_relationships:
                                    song_artist = DimSongArtist(
                                        song_id=song.song_id,
                                        artist_id=artist.artist_id
                                    )
                                    session.add(song_artist)
                                    existing_relationships.add(relationship_key)
                                    relationships_added += 1
                                else:
                                    relationships_skipped += 1
        except FileNotFoundError:
            print(f"Warning: File {jsonl_path} not found, skipping...")
            continue
    
    print(f"Added {relationships_added} song-artist relationships")
    print(f"Skipped {relationships_skipped} existing relationships")
    session.commit()
    session.close()

def get_or_create_time(session, dt):
    date = dt.date()
    hour = dt.hour
    weekday = dt.strftime('%A')
    month = dt.month
    year = dt.year

    existing = session.query(DimTime).filter_by(
        date=date,
        hour=hour,
        weekday=weekday,
        month=month,
        year=year
    ).first()
    if existing:
        return existing

    dim_time = DimTime(
        date=date,
        hour=hour,
        weekday=weekday,
        month=month,
        year=year
    )
    session.add(dim_time)
    session.commit()
    return dim_time

def load_fact_plays(jsonl_path):
    session = SessionLocal()
    # Preload dimension tables for fast lookup
    users = {u.user_id: u for u in session.query(DimUser).all()}
    songs = {s.song_title: s for s in session.query(DimSong).all()}
    artists = {a.artist_name: a for a in session.query(DimArtist).all()}
    locations = {(l.city, l.state, float(l.latitude), float(l.longitude)): l for l in session.query(DimLocation).all()}
    times = {}  # cache for datetime to time_key

    with open(jsonl_path, "r") as f:
        for line in f:
            event = json.loads(line)
            user_id = event.get("userId")
            song_title = event.get("song")
            artist_name = event.get("artist")
            city, state, lat, lon = event.get("city"), event.get("state"), event.get("lat"), event.get("lon")
            ts = event.get("ts") or event.get("timestamp") or event.get("play_ts") or event.get("registration")
            if not (user_id and song_title and artist_name and city and state and lat and lon and ts):
                continue

            # Convert timestamp to datetime
            dt = datetime.fromtimestamp(ts / 1000, tz=timezone.utc)
            # Get or create DimTime
            if dt not in times:
                dim_time = get_or_create_time(session, dt)
                times[dt] = dim_time
            else:
                dim_time = times[dt]

            # Get dimension IDs
            user = users.get(user_id)
            song = songs.get(song_title)
            artist = artists.get(artist_name)
            location = locations.get((city, state, float(lat), float(lon)))

            if not (user and song and artist and location and dim_time):
                continue

            fact_play = FactPlays(
                user_id=user.user_id,
                song_id=song.song_id,
                artist_id=artist.artist_id,
                location_id=location.location_id,
                time_key=dim_time.time_key
            )
            session.add(fact_play)

    session.commit()
    session.close()

if __name__ == "__main__":
    # First create all tables
    from database import engine
    from models import Base
    Base.metadata.create_all(bind=engine)
    print("Tables created successfully!")
    
<<<<<<< HEAD
    # Define file list
    files = [
        "data/sample/listen_events_head.jsonl",
        "output/auth_events.json",
        "output/listen_events.json",
        "output/page_view_events.json",
        "output/status_change_events.json"
    ]
    
    print("\nChecking which tables need to be loaded...")
    
    # Check users (more complex due to combined user/location function)
    session = SessionLocal()
    user_count = session.query(func.count(DimUser.user_id)).scalar()
    location_count = session.query(func.count(DimLocation.location_id)).scalar()
    session.close()
    
    if user_count == 0 or location_count == 0:
        print("Loading users and locations...")
        for file in files:
            load_users_and_locations(file)
    else:
        print(f"✓ Users and locations already loaded (Users: {user_count}, Locations: {location_count})")
    
    # Check artists
    if not is_table_fully_loaded(DimArtist, files, "artist"):
        print("Loading artists...")
        load_artists(files)
    else:
        print("✓ Artists already fully loaded")
    
    # Check songs  
    if not is_table_fully_loaded(DimSong, files, "song"):
        print("Loading songs...")
        load_songs(files)
    else:
        print("✓ Songs already fully loaded")
    
    # Always check relationships as they depend on other tables
    print("Loading song-artist relationships...")
    load_song_artist_relationships(files)

    print("\nData loading complete!")
=======
    # Load data in the correct order
    print("Loading users and locations...")
    load_users_and_locations("data/sample/listen_events_head.jsonl")
    
    print("Loading artists...")
    load_artists("data/sample/listen_events_head.jsonl")
    
    print("Loading songs...")
    load_songs("data/sample/listen_events_head.jsonl")

    print("Loading song-artist relationships...")
    load_song_artist_relationships("data/sample/listen_events_head.jsonl")

    print("Loading fact plays and time dimension...")
    load_fact_plays("data/sample/listen_events_head.jsonl")
    print("FactPlays and DimTime loaded!")
>>>>>>> 16cd6f72
<|MERGE_RESOLUTION|>--- conflicted
+++ resolved
@@ -78,29 +78,6 @@
         name for (name,) in session.query(DimArtist.artist_name).all()
     )
 
-<<<<<<< HEAD
-    for jsonl_path in jsonl_paths:
-        print(f"Processing artists from {jsonl_path}...")
-        try:
-            with open(jsonl_path, "r") as f:
-                for line in f:
-                    event = json.loads(line)
-                    artist_name = event.get("artist")
-                    if artist_name and artist_name not in seen_artists:
-                        # Truncate long artist names and add indicator
-                        if len(artist_name) > 255:
-                            print(f"Warning: Truncating long artist name: {artist_name[:100]}...")
-                            artist_name = artist_name[:252] + "..."
-                        
-                        # Check again after truncation
-                        if artist_name not in seen_artists:
-                            artist = DimArtist(artist_name=artist_name)
-                            session.add(artist)
-                            seen_artists.add(artist_name)
-        except FileNotFoundError:
-            print(f"Warning: File {jsonl_path} not found, skipping...")
-            continue
-=======
     with open(jsonl_path, "r") as f:
         for line in f:
             event = json.loads(line)
@@ -113,7 +90,6 @@
                         )
                         session.add(artist)
                         seen_artists.add(single_artist)
->>>>>>> 16cd6f72
 
     session.commit()
     session.close()
@@ -175,11 +151,6 @@
 
     # List of separators to split on (order matters)
     separators = [
-<<<<<<< HEAD
-        (' / ', ' / '), (' duet with ', ' duet with '), (' feat. ', ' feat. '),
-        (' featuring ', ' featuring '), (' ft. ', ' ft. '), (' with ', ' with '),
-        (' & ', ' & ')  # This should be last to handle known duos first
-=======
         ' / ',
         ' duet with ',
         ' feat. ',
@@ -187,7 +158,6 @@
         ' ft. ',
         ' with ',
         ' & ',  # This should be last to handle known duos first
->>>>>>> 16cd6f72
     ]
 
     # Split using all separators
@@ -348,7 +318,7 @@
     Base.metadata.create_all(bind=engine)
     print("Tables created successfully!")
     
-<<<<<<< HEAD
+
     # Define file list
     files = [
         "data/sample/listen_events_head.jsonl",
@@ -373,40 +343,13 @@
     else:
         print(f"✓ Users and locations already loaded (Users: {user_count}, Locations: {location_count})")
     
-    # Check artists
-    if not is_table_fully_loaded(DimArtist, files, "artist"):
-        print("Loading artists...")
-        load_artists(files)
-    else:
-        print("✓ Artists already fully loaded")
-    
-    # Check songs  
-    if not is_table_fully_loaded(DimSong, files, "song"):
-        print("Loading songs...")
-        load_songs(files)
-    else:
-        print("✓ Songs already fully loaded")
-    
-    # Always check relationships as they depend on other tables
+    print("Loading artists...")
+    load_artists("Zippotify_Datapipe/data/sample/listen_events_head.jsonl")
+    
+    print("Loading songs...")
+    load_songs("Zippotify_Datapipe/data/sample/listen_events_head.jsonl")
+    
     print("Loading song-artist relationships...")
     load_song_artist_relationships(files)
 
-    print("\nData loading complete!")
-=======
-    # Load data in the correct order
-    print("Loading users and locations...")
-    load_users_and_locations("data/sample/listen_events_head.jsonl")
-    
-    print("Loading artists...")
-    load_artists("data/sample/listen_events_head.jsonl")
-    
-    print("Loading songs...")
-    load_songs("data/sample/listen_events_head.jsonl")
-
-    print("Loading song-artist relationships...")
-    load_song_artist_relationships("data/sample/listen_events_head.jsonl")
-
-    print("Loading fact plays and time dimension...")
-    load_fact_plays("data/sample/listen_events_head.jsonl")
-    print("FactPlays and DimTime loaded!")
->>>>>>> 16cd6f72
+    print("\nData loading complete!")